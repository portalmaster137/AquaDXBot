import { REST, Routes, SlashCommandBuilder } from "discord.js"
import validateEnv from "./envValidator"
import { Log } from "./Globals"
validateEnv()

const commands = [
    new SlashCommandBuilder()
        .setName("ping")
        .setDescription("Replies with Pong!"),
].map(command => command.toJSON())

const rest = new REST().setToken(process.env.DISCORD_TOKEN as string)

;(async () => {
    try {
<<<<<<< HEAD
        Log.info("Started refreshing application (/) commands.")
=======
        LogSingleton.getInstance().info(
            "Started refreshing application (/) commands."
        )

        if (process.env.WIPE_OLD_COMMANDS === "true") {
            await rest.put(Routes.applicationCommands(process.env.CLIENT_ID as string), {body : []})
            await rest.put(Routes.applicationGuildCommands(process.env.CLIENT_ID as string, process.env.GUILD_ID as string), {body : []})
        }

>>>>>>> f2a98106
        const data = await rest.put(
            Routes.applicationGuildCommands(
                process.env.CLIENT_ID as string,
                process.env.GUILD_ID as string
            ),
            { body: commands }
        )
<<<<<<< HEAD
        Log.info("Successfully reloaded application (/) commands.", {
            body: data,
        })
=======
        LogSingleton.getInstance().info(
            "Successfully reloaded application (/) commands."
        )
>>>>>>> f2a98106
    } catch (error) {
        Log.error(error)
    }
})()<|MERGE_RESOLUTION|>--- conflicted
+++ resolved
@@ -13,9 +13,7 @@
 
 ;(async () => {
     try {
-<<<<<<< HEAD
-        Log.info("Started refreshing application (/) commands.")
-=======
+
         LogSingleton.getInstance().info(
             "Started refreshing application (/) commands."
         )
@@ -25,7 +23,6 @@
             await rest.put(Routes.applicationGuildCommands(process.env.CLIENT_ID as string, process.env.GUILD_ID as string), {body : []})
         }
 
->>>>>>> f2a98106
         const data = await rest.put(
             Routes.applicationGuildCommands(
                 process.env.CLIENT_ID as string,
@@ -33,15 +30,11 @@
             ),
             { body: commands }
         )
-<<<<<<< HEAD
-        Log.info("Successfully reloaded application (/) commands.", {
-            body: data,
-        })
-=======
+
         LogSingleton.getInstance().info(
             "Successfully reloaded application (/) commands."
         )
->>>>>>> f2a98106
+
     } catch (error) {
         Log.error(error)
     }
